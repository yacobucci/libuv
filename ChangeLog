--- conflicted
+++ resolved
@@ -1,4 +1,24 @@
-<<<<<<< HEAD
+2013.11.13, Version 0.10.19 (Stable), 33959f7524090b8d2c6c41e2400ca77e31755059
+
+Changes since version 0.10.18:
+
+* darwin: avoid calling GetCurrentProcess (Fedor Indutny)
+
+* unix: update events from pevents between polls (Fedor Indutny)
+
+* fsevents: support japaneese characters in path (Chris Bank)
+
+* linux: don't turn on SO_REUSEPORT socket option (Ben Noordhuis)
+
+* build: fix windows smp build with gyp (Geert Jansen)
+
+* linux: handle EPOLLHUP without EPOLLIN/EPOLLOUT (Ben Noordhuis)
+
+* unix: fix reopened fd bug (Fedor Indutny)
+
+* core: fix fake watcher list and count preservation (Fedor Indutny)
+
+
 2013.10.30, Version 0.11.14 (Unstable), d7a6482f45c1b4eb4a853dbe1a9ce8090a35633a
 
 Changes since version 0.11.13:
@@ -106,27 +126,6 @@
 * unix: move uv_shutdown() assertion (Keno Fischer)
 
 * darwin: avoid calling GetCurrentProcess (Fedor Indutny)
-=======
-2013.11.13, Version 0.10.19 (Stable), 33959f7524090b8d2c6c41e2400ca77e31755059
-
-Changes since version 0.10.18:
-
-* darwin: avoid calling GetCurrentProcess (Fedor Indutny)
-
-* unix: update events from pevents between polls (Fedor Indutny)
-
-* fsevents: support japaneese characters in path (Chris Bank)
-
-* linux: don't turn on SO_REUSEPORT socket option (Ben Noordhuis)
-
-* build: fix windows smp build with gyp (Geert Jansen)
-
-* linux: handle EPOLLHUP without EPOLLIN/EPOLLOUT (Ben Noordhuis)
-
-* unix: fix reopened fd bug (Fedor Indutny)
-
-* core: fix fake watcher list and count preservation (Fedor Indutny)
->>>>>>> 026241ca
 
 
 2013.10.19, Version 0.10.18 (Stable), 9ec52963b585e822e87bdc5de28d6143aff0d2e5
