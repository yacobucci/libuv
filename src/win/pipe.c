--- conflicted
+++ resolved
@@ -580,20 +580,10 @@
 
   assert(pipeHandle != INVALID_HANDLE_VALUE);
 
-<<<<<<< HEAD
-  /* Ensure that what we just opened is actually a pipe */
-  if (!GetNamedPipeInfo(handle->handle, NULL, NULL, NULL, NULL)) {
-    errno = WSAENOTSOCK;
-    goto error;
-  }
-
-  if (uv_set_pipe_handle(loop, (uv_pipe_t*)req->handle, handle->handle)) {
-=======
   if (uv_set_pipe_handle(loop,
                          (uv_pipe_t*) req->handle,
                          pipeHandle,
                          duplex_flags)) {
->>>>>>> 5d210562
     errno = GetLastError();
     goto error;
   }
