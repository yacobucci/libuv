/* Copyright Joyent, Inc. and other Node contributors. All rights reserved.
 * Permission is hereby granted, free of charge, to any person obtaining a copy
 * of this software and associated documentation files (the "Software"), to
 * deal in the Software without restriction, including without limitation the
 * rights to use, copy, modify, merge, publish, distribute, sublicense, and/or
 * sell copies of the Software, and to permit persons to whom the Software is
 * furnished to do so, subject to the following conditions:
 *
 * The above copyright notice and this permission notice shall be included in
 * all copies or substantial portions of the Software.
 *
 * THE SOFTWARE IS PROVIDED "AS IS", WITHOUT WARRANTY OF ANY KIND, EXPRESS OR
 * IMPLIED, INCLUDING BUT NOT LIMITED TO THE WARRANTIES OF MERCHANTABILITY,
 * FITNESS FOR A PARTICULAR PURPOSE AND NONINFRINGEMENT. IN NO EVENT SHALL THE
 * AUTHORS OR COPYRIGHT HOLDERS BE LIABLE FOR ANY CLAIM, DAMAGES OR OTHER
 * LIABILITY, WHETHER IN AN ACTION OF CONTRACT, TORT OR OTHERWISE, ARISING
 * FROM, OUT OF OR IN CONNECTION WITH THE SOFTWARE OR THE USE OR OTHER DEALINGS
 * IN THE SOFTWARE.
 */

#include "uv.h"
#include "internal.h"

#include <assert.h>
#include <stdint.h>
#include <errno.h>

#include <ifaddrs.h>
#include <net/if.h>

#include <CoreFoundation/CFRunLoop.h>

#include <mach/mach.h>
#include <mach/mach_time.h>
#include <mach-o/dyld.h> /* _NSGetExecutablePath */
#include <sys/resource.h>
#include <sys/sysctl.h>
#include <unistd.h>  /* sysconf */

/* Forward declarations */
void uv__cf_loop_runner(void* arg);
void uv__cf_loop_cb(void* arg);

typedef struct uv__cf_loop_signal_s uv__cf_loop_signal_t;
struct uv__cf_loop_signal_s {
  void* arg;
  cf_loop_signal_cb cb;
  QUEUE member;
};


int uv__platform_loop_init(uv_loop_t* loop, int default_loop) {
  CFRunLoopSourceContext ctx;
  int r;

  if (uv__kqueue_init(loop))
    return -1;

  loop->cf_loop = NULL;
  if ((r = uv_mutex_init(&loop->cf_mutex)))
    return r;
  if ((r = uv_sem_init(&loop->cf_sem, 0)))
    return r;
  QUEUE_INIT(&loop->cf_signals);

  memset(&ctx, 0, sizeof(ctx));
  ctx.info = loop;
  ctx.perform = uv__cf_loop_cb;
  loop->cf_cb = CFRunLoopSourceCreate(NULL, 0, &ctx);

  if ((r = uv_thread_create(&loop->cf_thread, uv__cf_loop_runner, loop)))
    return r;

  /* Synchronize threads */
  uv_sem_wait(&loop->cf_sem);
  assert(ACCESS_ONCE(CFRunLoopRef, loop->cf_loop) != NULL);

  return 0;
}


void uv__platform_loop_delete(uv_loop_t* loop) {
  QUEUE* item;
  uv__cf_loop_signal_t* s;

  assert(loop->cf_loop != NULL);
  uv__cf_loop_signal(loop, NULL, NULL);
  uv_thread_join(&loop->cf_thread);

  uv_sem_destroy(&loop->cf_sem);
  uv_mutex_destroy(&loop->cf_mutex);

  /* Free any remaining data */
  while (!QUEUE_EMPTY(&loop->cf_signals)) {
    item = QUEUE_HEAD(&loop->cf_signals);

    s = QUEUE_DATA(item, uv__cf_loop_signal_t, member);

    QUEUE_REMOVE(item);
    free(s);
  }
}


void uv__cf_loop_runner(void* arg) {
  uv_loop_t* loop;

  loop = arg;

  /* Get thread's loop */
  ACCESS_ONCE(CFRunLoopRef, loop->cf_loop) = CFRunLoopGetCurrent();

  CFRunLoopAddSource(loop->cf_loop,
                     loop->cf_cb,
                     kCFRunLoopDefaultMode);

  uv_sem_post(&loop->cf_sem);

  CFRunLoopRun();

  CFRunLoopRemoveSource(loop->cf_loop,
                        loop->cf_cb,
                        kCFRunLoopDefaultMode);
}


void uv__cf_loop_cb(void* arg) {
  uv_loop_t* loop;
  QUEUE* item;
  QUEUE split_head;
  uv__cf_loop_signal_t* s;

  loop = arg;

  uv_mutex_lock(&loop->cf_mutex);
  QUEUE_INIT(&split_head);
  if (!QUEUE_EMPTY(&loop->cf_signals)) {
    QUEUE* split_pos = QUEUE_HEAD(&loop->cf_signals);
    QUEUE_SPLIT(&loop->cf_signals, split_pos, &split_head);
  }
  uv_mutex_unlock(&loop->cf_mutex);

  while (!QUEUE_EMPTY(&split_head)) {
    item = QUEUE_HEAD(&split_head);

<<<<<<< HEAD
    s = QUEUE_DATA(item, uv__cf_loop_signal_t, member);
    s->cb(s->arg);
=======
    s = ngx_queue_data(item, uv__cf_loop_signal_t, member);

    /* This was a termination signal */
    if (s->cb == NULL)
      CFRunLoopStop(loop->cf_loop);
    else
      s->cb(s->arg);
>>>>>>> db7dc689

    QUEUE_REMOVE(item);
    free(s);
  }
}


void uv__cf_loop_signal(uv_loop_t* loop, cf_loop_signal_cb cb, void* arg) {
  uv__cf_loop_signal_t* item;

  item = malloc(sizeof(*item));
  /* XXX: Fail */
  if (item == NULL)
    abort();

  item->arg = arg;
  item->cb = cb;

  uv_mutex_lock(&loop->cf_mutex);
  QUEUE_INSERT_TAIL(&loop->cf_signals, &item->member);
  uv_mutex_unlock(&loop->cf_mutex);

  assert(loop->cf_loop != NULL);
  CFRunLoopSourceSignal(loop->cf_cb);
  CFRunLoopWakeUp(loop->cf_loop);
}


uint64_t uv__hrtime(void) {
    mach_timebase_info_data_t info;

    if (mach_timebase_info(&info) != KERN_SUCCESS)
      abort();

    return mach_absolute_time() * info.numer / info.denom;
}


int uv_exepath(char* buffer, size_t* size) {
  uint32_t usize;
  int result;
  char* path;
  char* fullpath;

  if (!buffer || !size) {
    return -1;
  }

  usize = *size;
  result = _NSGetExecutablePath(buffer, &usize);
  if (result) return result;

  path = (char*)malloc(2 * PATH_MAX);
  fullpath = realpath(buffer, path);

  if (fullpath == NULL) {
    free(path);
    return -1;
  }

  strncpy(buffer, fullpath, *size);
  free(fullpath);
  *size = strlen(buffer);
  return 0;
}


uint64_t uv_get_free_memory(void) {
  vm_statistics_data_t info;
  mach_msg_type_number_t count = sizeof(info) / sizeof(integer_t);

  if (host_statistics(mach_host_self(), HOST_VM_INFO,
                      (host_info_t)&info, &count) != KERN_SUCCESS) {
    return -1;
  }

  return (uint64_t) info.free_count * sysconf(_SC_PAGESIZE);
}


uint64_t uv_get_total_memory(void) {
  uint64_t info;
  int which[] = {CTL_HW, HW_MEMSIZE};
  size_t size = sizeof(info);

  if (sysctl(which, 2, &info, &size, NULL, 0) < 0) {
    return -1;
  }

  return (uint64_t) info;
}


void uv_loadavg(double avg[3]) {
  struct loadavg info;
  size_t size = sizeof(info);
  int which[] = {CTL_VM, VM_LOADAVG};

  if (sysctl(which, 2, &info, &size, NULL, 0) < 0) return;

  avg[0] = (double) info.ldavg[0] / info.fscale;
  avg[1] = (double) info.ldavg[1] / info.fscale;
  avg[2] = (double) info.ldavg[2] / info.fscale;
}


uv_err_t uv_resident_set_memory(size_t* rss) {
  struct task_basic_info t_info;
  mach_msg_type_number_t t_info_count = TASK_BASIC_INFO_COUNT;

  int r = task_info(mach_task_self(),
                    TASK_BASIC_INFO,
                    (task_info_t)&t_info,
                    &t_info_count);

  if (r != KERN_SUCCESS) {
    return uv__new_sys_error(errno);
  }

  *rss = t_info.resident_size;

  return uv_ok_;
}


uv_err_t uv_uptime(double* uptime) {
  time_t now;
  struct timeval info;
  size_t size = sizeof(info);
  static int which[] = {CTL_KERN, KERN_BOOTTIME};

  if (sysctl(which, 2, &info, &size, NULL, 0) < 0) {
    return uv__new_sys_error(errno);
  }
  now = time(NULL);

  *uptime = (double)(now - info.tv_sec);

  return uv_ok_;
}

uv_err_t uv_cpu_info(uv_cpu_info_t** cpu_infos, int* count) {
  unsigned int ticks = (unsigned int)sysconf(_SC_CLK_TCK),
               multiplier = ((uint64_t)1000L / ticks);
  char model[512];
  uint64_t cpuspeed;
  size_t size;
  unsigned int i;
  natural_t numcpus;
  mach_msg_type_number_t msg_type;
  processor_cpu_load_info_data_t *info;
  uv_cpu_info_t* cpu_info;

  size = sizeof(model);
  if (sysctlbyname("machdep.cpu.brand_string", &model, &size, NULL, 0) < 0 &&
      sysctlbyname("hw.model", &model, &size, NULL, 0) < 0) {
    return uv__new_sys_error(errno);
  }
  size = sizeof(cpuspeed);
  if (sysctlbyname("hw.cpufrequency", &cpuspeed, &size, NULL, 0) < 0) {
    return uv__new_sys_error(errno);
  }

  if (host_processor_info(mach_host_self(), PROCESSOR_CPU_LOAD_INFO, &numcpus,
                          (processor_info_array_t*)&info,
                          &msg_type) != KERN_SUCCESS) {
    return uv__new_sys_error(errno);
  }

  *cpu_infos = (uv_cpu_info_t*)malloc(numcpus * sizeof(uv_cpu_info_t));
  if (!(*cpu_infos)) {
    return uv__new_artificial_error(UV_ENOMEM);
  }

  *count = numcpus;

  for (i = 0; i < numcpus; i++) {
    cpu_info = &(*cpu_infos)[i];

    cpu_info->cpu_times.user = (uint64_t)(info[i].cpu_ticks[0]) * multiplier;
    cpu_info->cpu_times.nice = (uint64_t)(info[i].cpu_ticks[3]) * multiplier;
    cpu_info->cpu_times.sys = (uint64_t)(info[i].cpu_ticks[1]) * multiplier;
    cpu_info->cpu_times.idle = (uint64_t)(info[i].cpu_ticks[2]) * multiplier;
    cpu_info->cpu_times.irq = 0;

    cpu_info->model = strdup(model);
    cpu_info->speed = cpuspeed/1000000;
  }
  vm_deallocate(mach_task_self(), (vm_address_t)info, msg_type);

  return uv_ok_;
}


void uv_free_cpu_info(uv_cpu_info_t* cpu_infos, int count) {
  int i;

  for (i = 0; i < count; i++) {
    free(cpu_infos[i].model);
  }

  free(cpu_infos);
}


uv_err_t uv_interface_addresses(uv_interface_address_t** addresses,
  int* count) {
  struct ifaddrs *addrs, *ent;
  char ip[INET6_ADDRSTRLEN];
  uv_interface_address_t* address;

  if (getifaddrs(&addrs) != 0) {
    return uv__new_sys_error(errno);
  }

  *count = 0;

  /* Count the number of interfaces */
  for (ent = addrs; ent != NULL; ent = ent->ifa_next) {
    if (!(ent->ifa_flags & IFF_UP && ent->ifa_flags & IFF_RUNNING) ||
        (ent->ifa_addr == NULL) ||
        (ent->ifa_addr->sa_family == AF_LINK)) {
      continue;
    }

    (*count)++;
  }

  *addresses = (uv_interface_address_t*)
    malloc(*count * sizeof(uv_interface_address_t));
  if (!(*addresses)) {
    return uv__new_artificial_error(UV_ENOMEM);
  }

  address = *addresses;

  for (ent = addrs; ent != NULL; ent = ent->ifa_next) {
    bzero(&ip, sizeof (ip));
    if (!(ent->ifa_flags & IFF_UP && ent->ifa_flags & IFF_RUNNING)) {
      continue;
    }

    if (ent->ifa_addr == NULL) {
      continue;
    }

    /*
     * On Mac OS X getifaddrs returns information related to Mac Addresses for
     * various devices, such as firewire, etc. These are not relevant here.
     */
    if (ent->ifa_addr->sa_family == AF_LINK) {
      continue;
    }

    address->name = strdup(ent->ifa_name);

    if (ent->ifa_addr->sa_family == AF_INET6) {
      address->address.address6 = *((struct sockaddr_in6*) ent->ifa_addr);
    } else {
      address->address.address4 = *((struct sockaddr_in*) ent->ifa_addr);
    }

    if (ent->ifa_netmask->sa_family == AF_INET6) {
      address->netmask.netmask6 = *((struct sockaddr_in6*) ent->ifa_netmask);
    } else {
      address->netmask.netmask4 = *((struct sockaddr_in*) ent->ifa_netmask);
    }

    address->is_internal = ent->ifa_flags & IFF_LOOPBACK ? 1 : 0;

    address++;
  }

  freeifaddrs(addrs);

  return uv_ok_;
}


void uv_free_interface_addresses(uv_interface_address_t* addresses,
  int count) {
  int i;

  for (i = 0; i < count; i++) {
    free(addresses[i].name);
  }

  free(addresses);
}<|MERGE_RESOLUTION|>--- conflicted
+++ resolved
@@ -143,18 +143,13 @@
   while (!QUEUE_EMPTY(&split_head)) {
     item = QUEUE_HEAD(&split_head);
 
-<<<<<<< HEAD
     s = QUEUE_DATA(item, uv__cf_loop_signal_t, member);
-    s->cb(s->arg);
-=======
-    s = ngx_queue_data(item, uv__cf_loop_signal_t, member);
 
     /* This was a termination signal */
     if (s->cb == NULL)
       CFRunLoopStop(loop->cf_loop);
     else
       s->cb(s->arg);
->>>>>>> db7dc689
 
     QUEUE_REMOVE(item);
     free(s);
